--- conflicted
+++ resolved
@@ -1,5 +1,3 @@
-import copy
-
 import aiohttp
 import argparse
 import ast
@@ -848,11 +846,7 @@
 
     # saveFullJSON
     def save(f_name, data):
-<<<<<<< HEAD
-        with (OUTPUT_DIR / '{}.json'.format(f_name)).open('w', encoding='utf-8') as save_fp:
-=======
-        with (ALL_STUFF_OUTPUT_DIR / '{}.json'.format(f_name)).open('w') as save_fp:
->>>>>>> 2df8d1c9
+        with (ALL_STUFF_OUTPUT_DIR / '{}.json'.format(f_name)).open('w', encoding='utf-8') as save_fp:
             json.dump(data, save_fp, indent=4, sort_keys=True, ensure_ascii=False)
         return len(data)
 
